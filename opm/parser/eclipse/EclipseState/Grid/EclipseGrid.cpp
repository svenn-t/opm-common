--- conflicted
+++ resolved
@@ -378,21 +378,6 @@
                 throw std::invalid_argument(msg);
             }
         }
-
-<<<<<<< HEAD
-        if (deck->hasKeyword<ParserKeywords::ACTNUM>()) {
-            const auto& ACTNUMKeyWord = deck->getKeyword<ParserKeywords::ACTNUM>();
-            if (ACTNUMKeyWord.getDataSize() != static_cast<size_t>(nx*ny*nz)) {
-                const std::string msg =
-                    "Wrong size of the ACTNUM keyword: Expected nx*ny*nz = "
-                    + std::to_string(static_cast<long long>(nx*ny*nz)) + " is "
-                    + std::to_string(static_cast<long long>(ACTNUMKeyWord.getDataSize()));
-                m_messages.error(msg);
-                throw std::invalid_argument(msg);
-            }
-        }
-=======
->>>>>>> 1c4e4bd3
     }
 
 
