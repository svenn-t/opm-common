--- conflicted
+++ resolved
@@ -21,10 +21,7 @@
 #define PARSER_H
 #include <string>
 #include <map>
-<<<<<<< HEAD
 #include <fstream>
-=======
->>>>>>> f7fdbe96
 #include <boost/shared_ptr.hpp>
 
 #include <opm/parser/eclipse/Logger.hpp>
@@ -33,20 +30,6 @@
 
 namespace Opm {
 
-<<<<<<< HEAD
-    class Parser {
-    public:
-        Parser();
-        RawDeckPtr parse(const std::string &path);
-        virtual   ~Parser();
-
-        void       addKW(ParserKWConstPtr parserKW);
-
-    private:
-        //Logger   m_logger;
-      std::map<std::string,ParserKWConstPtr> keywords;
-    };
-=======
   /// The hub of the parsing process.
   /// An input file in the eclipse data format is specified, several steps of parsing is performed
   /// and the semantically parsed result is returned.
@@ -57,7 +40,6 @@
     /// The starting point of the parsing process. The supplied file is parsed, and the resulting Deck is returned.
     RawDeckPtr parse(const std::string &path);
     virtual ~Parser();
->>>>>>> f7fdbe96
     
     /// Method to add ParserKW instances, these holding type and size information about the keywords and their data.
     void addKW(ParserKWConstPtr parserKW);
